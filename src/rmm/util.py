from contextlib import contextmanager
import re
import shutil
import subprocess
import sys
import xml.etree.ElementTree as ET
from pathlib import Path
from typing import Generator, Optional, cast, Union
from xml.dom import minidom


def platform() -> Optional[str]:
    return sys.platform


def execute(cmd) -> Generator[str, None, None]:
    with subprocess.Popen(
        cmd,
        stdout=subprocess.PIPE,
        stderr=subprocess.STDOUT,
        universal_newlines=True,
        text=True,
        close_fds=True,
        shell=True,
    ) as proc:
        for line in iter(proc.stdout.readline, b""):
            yield line
            if (r := proc.poll()) is not None:
                if r != 0:
                    raise subprocess.CalledProcessError(r, cmd)
                break


def run_sh(cmd: str) -> str:
    # Will raise a CalledProcessError if non-zero return code
    return subprocess.check_output(cmd, text=True, shell=True).strip()


def copy(source: Path, destination: Path, recursive: bool = False):
    if recursive:
        shutil.copytree(source, destination)
    else:
        shutil.copy2(source, destination, follow_symlinks=True)


def move(source: Path, destination: Path):
    shutil.move(source, destination)


def remove(dest: Path):
    shutil.rmtree(dest)


def list_set_intersection(a: list, b: list) -> list:
    return list(set(a) & set(b))


def list_loop_intersection(a: list, b: list) -> list:
    return [value for value in a if value in b]


def list_loop_exclusion(a: list, b: list) -> list:
    return [value for value in a if value not in b]


def list_grab(element: str, root: ET.Element) -> Optional[list[str]]:
    try:
        return cast(
            Optional[list[str]],
            [n.text for n in cast(ET.Element, root.find(element)).findall("li")],
        )
    except AttributeError:
        return None


def element_grab(element: str, root: ET.Element) -> Optional[str]:
    try:
        return cast(ET.Element, root.find(element)).text
    except AttributeError:
        return None


def et_pretty_xml(root: ET.Element) -> str:
    return minidom.parseString(
        re.sub(
            r"[\n\t\s]*",
            "",
            (ET.tostring(cast(ET.Element, root), "utf-8").decode()),
        )
    ).toprettyxml(indent="  ", newl="\n")

<<<<<<< HEAD
def sanitize_path(path: Union[str, Path]):
=======

def sanitize_path(path: str | Path):
>>>>>>> ea8942b8
    if isinstance(path, Path):
        path = str(path)

    if platform() == "win32":
        path.replace('"', "")

    return Path(path).expanduser()<|MERGE_RESOLUTION|>--- conflicted
+++ resolved
@@ -89,12 +89,7 @@
         )
     ).toprettyxml(indent="  ", newl="\n")
 
-<<<<<<< HEAD
 def sanitize_path(path: Union[str, Path]):
-=======
-
-def sanitize_path(path: str | Path):
->>>>>>> ea8942b8
     if isinstance(path, Path):
         path = str(path)
 
